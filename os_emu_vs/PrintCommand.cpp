#include "PrintCommand.h"
#include <chrono>
#include <fstream>
#include <iomanip>
#include <iostream>

PrintCommand::PrintCommand(int pid, String& toPrint) : ICommand(pid, PRINT) {
	this->toPrint = toPrint;
}

<<<<<<< HEAD
void PrintCommand::execute(int cpuCoreId) {
	//ICommand::execute();

	// Get the current time
	auto now = std::chrono::system_clock::now();
	std::time_t now_time = std::chrono::system_clock::to_time_t(now);
	std::tm now_tm;

#ifdef _WIN32
	localtime_s(&now_tm, &now_time);
#else
	localtime_r(&now_tm, &now_time);
#endif

	// Get the CPU core ID (assuming a method getCPUCoreID exists in Process)
	//int cpuCoreID = -1; // Replace with actual method to get CPU core ID

	// Format the message
	std::ostringstream oss;
	oss << "(" << std::put_time(&now_tm, "%m/%d/%Y %I:%M:%S%p") << ") "
		<< "Core:" << cpuCoreId << " \"" << this->toPrint << "\"\n";

	// Log to file
	//logToFile(oss.str());
}

//void PrintCommand::logToFile(const String& message) {
//	// Create a file name based on the process ID
//	String fileName = "process_" + std::to_string(this->pid) + "_log.txt";
//
//	// Open the file in append mode
//	std::ofstream outFile(fileName, std::ios_base::app);
//
//	outFile.seekp(0, std::ios::end);
//
//	if (outFile.is_open()) {
//		// If the file is empty, write the header
//		if (outFile.tellp() == 0) {
//			outFile << "====\n";
//			outFile << "Process name: " << "process_" << this->pid << "\n";
//			outFile << "Logs:\n\n";
//		}
//		outFile << message;
//		outFile.close();
//	}
//	else {
//		std::cerr << "Unable to open file: " << fileName << '\n';
//	}
//}
=======
void PrintCommand::execute() {
    ICommand::execute();
}
>>>>>>> 17fe27ad
<|MERGE_RESOLUTION|>--- conflicted
+++ resolved
@@ -8,58 +8,6 @@
 	this->toPrint = toPrint;
 }
 
-<<<<<<< HEAD
-void PrintCommand::execute(int cpuCoreId) {
-	//ICommand::execute();
-
-	// Get the current time
-	auto now = std::chrono::system_clock::now();
-	std::time_t now_time = std::chrono::system_clock::to_time_t(now);
-	std::tm now_tm;
-
-#ifdef _WIN32
-	localtime_s(&now_tm, &now_time);
-#else
-	localtime_r(&now_tm, &now_time);
-#endif
-
-	// Get the CPU core ID (assuming a method getCPUCoreID exists in Process)
-	//int cpuCoreID = -1; // Replace with actual method to get CPU core ID
-
-	// Format the message
-	std::ostringstream oss;
-	oss << "(" << std::put_time(&now_tm, "%m/%d/%Y %I:%M:%S%p") << ") "
-		<< "Core:" << cpuCoreId << " \"" << this->toPrint << "\"\n";
-
-	// Log to file
-	//logToFile(oss.str());
-}
-
-//void PrintCommand::logToFile(const String& message) {
-//	// Create a file name based on the process ID
-//	String fileName = "process_" + std::to_string(this->pid) + "_log.txt";
-//
-//	// Open the file in append mode
-//	std::ofstream outFile(fileName, std::ios_base::app);
-//
-//	outFile.seekp(0, std::ios::end);
-//
-//	if (outFile.is_open()) {
-//		// If the file is empty, write the header
-//		if (outFile.tellp() == 0) {
-//			outFile << "====\n";
-//			outFile << "Process name: " << "process_" << this->pid << "\n";
-//			outFile << "Logs:\n\n";
-//		}
-//		outFile << message;
-//		outFile.close();
-//	}
-//	else {
-//		std::cerr << "Unable to open file: " << fileName << '\n';
-//	}
-//}
-=======
 void PrintCommand::execute() {
     ICommand::execute();
-}
->>>>>>> 17fe27ad
+}