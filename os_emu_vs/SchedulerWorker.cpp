<<<<<<< HEAD
=======
#include "AScheduler.h"
#include "os_emu_vs.h"
>>>>>>> 0537cab1
#include "SchedulerWorker.h"
#include "AScheduler.h"
#include <iostream>
<<<<<<< HEAD
#include "os_emu_vs.h"
#include "GlobalConfig.h"
=======
>>>>>>> 0537cab1

void SchedulerWorker::run() {
	//std::cout << "SchedulerWorker #" << this->cpuCoreId << " Waiting... " << "running : " << running << std::endl;

	while (true) {
		std::shared_ptr<Process> process;

		{
			//std::cout << "Worker " << cpuCoreId << " is waiting" << std::endl;

			std::unique_lock<std::mutex> lock(scheduler->queueMutex);

			// wait when there is no process in the queue
			scheduler->queueCV.wait(lock, [this] { return !scheduler->readyQueue.empty() || !scheduler->running; }); // not empty, or not running

			//std::cout << "Worker " << cpuCoreId << " is running" << std::endl;

			if (!scheduler->running && scheduler->readyQueue.empty()) {
				return; // Exit if the scheduler stops running and there's no work left
			}

			if (!scheduler->readyQueue.empty()) {
				//std::cout << "ready queue not empty, size: " << scheduler->readyQueue.size() << std::endl;
				process = scheduler->readyQueue.front();
				scheduler->readyQueue.pop();
				this->update(true);
			}
		}

		// Process execution
		if (process) {
			process->setState(Process::RUNNING);
			process->setCpuCoreId(cpuCoreId);
			scheduler->incrementActiveWorkers();

			SchedulingAlgorithm algo = scheduler->getSchedulingAlgo();

			int execDelay = GlobalConfig::getInstance()->getDelayPerExec();
			int quantumCycle = GlobalConfig::getInstance()->getQuantumCycles();

			int endExecDelay;
			int endCpuCycle;

			if (algo == SchedulingAlgorithm::FCFS)
			{
				while (!process->isFinished() && running) {
					process->executeCurrentCommand();
					process->moveToNextLine();

					// busy waiting
					endExecDelay = cpuCycles + execDelay;
					while (cpuCycles < endExecDelay)
					{
					}
				}
			}
			else if (algo == SchedulingAlgorithm::ROUND_ROBIN)
			{

				endCpuCycle = cpuCycles + quantumCycle;

				while (!process->isFinished() && running)
				{
					process->executeCurrentCommand();
					process->moveToNextLine();

					// busy waiting
					endExecDelay = cpuCycles + execDelay;
					while (cpuCycles < endExecDelay)
					{
					}


					if (cpuCycles >= endCpuCycle)
					{
						scheduler->decrementActiveWorkers();
						break;
					}
				}
				if (!process->isFinished())
				{
					std::unique_lock<std::mutex> lock(scheduler->queueMutex);
					scheduler->readyQueue.push(process);
				}
			}


			if (process->isFinished()) {
				process->setState(Process::FINISHED);
				scheduler->decrementActiveWorkers();
			}

			this->update(false); // Mark the worker as free
		}
	}
}


void SchedulerWorker::update(bool running) {
	this->running = running;
}<|MERGE_RESOLUTION|>--- conflicted
+++ resolved
@@ -1,16 +1,8 @@
-<<<<<<< HEAD
-=======
-#include "AScheduler.h"
-#include "os_emu_vs.h"
->>>>>>> 0537cab1
 #include "SchedulerWorker.h"
 #include "AScheduler.h"
 #include <iostream>
-<<<<<<< HEAD
 #include "os_emu_vs.h"
 #include "GlobalConfig.h"
-=======
->>>>>>> 0537cab1
 
 void SchedulerWorker::run() {
 	//std::cout << "SchedulerWorker #" << this->cpuCoreId << " Waiting... " << "running : " << running << std::endl;
