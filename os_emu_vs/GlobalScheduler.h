#pragma once
#include "AScheduler.h"
#include "IETThread.h"
#include "Process.h"
#include <atomic>
#include <memory>
#include <string>
#include <thread>
#include <unordered_map>

class GlobalScheduler : public IETThread {
public:
	static GlobalScheduler* getInstance();
	static void initialize();
	static void destroy();
	void run() override;

	std::shared_ptr<Process> createProcess(String processName);
	std::shared_ptr<Process> findProcess(String& name) const;

	void test_init100Processes();
	void monitorProcesses() const;
	void logToFile() const;
	void tick() const;


    // for scheduler-test
    void startSchedulerTest();
    void stopSchedulerTest();

private:
<<<<<<< HEAD
	GlobalScheduler();
	~GlobalScheduler() = default;
	GlobalScheduler(GlobalScheduler const&) {};
	GlobalScheduler& operator=(GlobalScheduler const&) {};
	static GlobalScheduler* sharedInstance;
	std::shared_ptr<AScheduler> scheduler;
	std::unordered_map<String, std::shared_ptr<Process>> processes;
	mutable std::string lastMonitorOutput;
=======
    GlobalScheduler();
    ~GlobalScheduler();
    GlobalScheduler(GlobalScheduler const&) {};
    GlobalScheduler& operator=(GlobalScheduler const&) {};

    static GlobalScheduler* sharedInstance;
    std::shared_ptr<AScheduler> scheduler;
	std::unordered_map<String, std::shared_ptr<Process>> processes;

    // for scheduler-test
    bool schedulerTestRunning = false;
    std::thread processGeneratorThread;
    void generateProcesses();
>>>>>>> 17fe27ad

};

std::string formatTimestamp(const std::chrono::time_point<std::chrono::system_clock>& timePoint);<|MERGE_RESOLUTION|>--- conflicted
+++ resolved
@@ -29,16 +29,6 @@
     void stopSchedulerTest();
 
 private:
-<<<<<<< HEAD
-	GlobalScheduler();
-	~GlobalScheduler() = default;
-	GlobalScheduler(GlobalScheduler const&) {};
-	GlobalScheduler& operator=(GlobalScheduler const&) {};
-	static GlobalScheduler* sharedInstance;
-	std::shared_ptr<AScheduler> scheduler;
-	std::unordered_map<String, std::shared_ptr<Process>> processes;
-	mutable std::string lastMonitorOutput;
-=======
     GlobalScheduler();
     ~GlobalScheduler();
     GlobalScheduler(GlobalScheduler const&) {};
@@ -52,7 +42,7 @@
     bool schedulerTestRunning = false;
     std::thread processGeneratorThread;
     void generateProcesses();
->>>>>>> 17fe27ad
+	mutable std::string lastMonitorOutput;
 
 };
 
